{
  "name": "htmx-ext-head-support",
<<<<<<< HEAD
  "main": "head-support.js",
  "version": "2.0.3",
=======
  "version": "2.0.2",
  "homepage": "https://htmx.org/extensions/head-support/",
  "main": "dist/head-support.esm.js",
  "unpkg": "dist/head-support.min.js",
>>>>>>> cc5038aa
  "scripts": {
    "lint": "eslint test/ext test",
    "lint-fix": "eslint test/ext test --fix",
    "format": "eslint --fix test/ext test",
    "test": "mocha-chrome test/index.html",
    "www": "bash ./scripts/www.sh"
  },
  "repository": {
    "type": "git",
    "url": "git+https://github.com/bigskysoftware/htmx-extensions.git"
  },
  "dependencies": {
    "htmx.org": "^2.0.2"
  },
  "devDependencies": {
    "chai": "^4.3.10",
    "chai-dom": "^1.12.0",
    "mocha": "10.1.0",
    "mocha-chrome": "https://github.com/Telroshan/mocha-chrome",
    "sinon": "^9.2.4"
  },
  "license": "0BSD"
}<|MERGE_RESOLUTION|>--- conflicted
+++ resolved
@@ -1,14 +1,9 @@
 {
   "name": "htmx-ext-head-support",
-<<<<<<< HEAD
-  "main": "head-support.js",
-  "version": "2.0.3",
-=======
   "version": "2.0.2",
   "homepage": "https://htmx.org/extensions/head-support/",
   "main": "dist/head-support.esm.js",
   "unpkg": "dist/head-support.min.js",
->>>>>>> cc5038aa
   "scripts": {
     "lint": "eslint test/ext test",
     "lint-fix": "eslint test/ext test --fix",
